--- conflicted
+++ resolved
@@ -1,4 +1,3 @@
-<<<<<<< HEAD
 # Iam python SDK
 
 IAM is a proprietary package made by VisaPick group to enterprice purposes.
@@ -75,8 +74,3 @@
 [Mohammadreza](https://github.com/zolghadri) (Maintainer)
 
 </p>
-=======
-# IAM-SDK
-A python SDK to validate and verify JWT tokens
-test
->>>>>>> 262865e8
